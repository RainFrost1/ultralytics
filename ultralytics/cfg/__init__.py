--- conflicted
+++ resolved
@@ -43,20 +43,12 @@
     "obb": "dota8.yaml",
 }
 TASK2MODEL = {
-<<<<<<< HEAD
     "detect": "yolo11n.pt",
     "segment": "yolo11n-seg.pt",
     "classify": "yolo11n-cls.pt",
+    "feature": "yolov11n-feature.pt",
     "pose": "yolo11n-pose.pt",
     "obb": "yolo11n-obb.pt",
-=======
-    "detect": "yolov8n.pt",
-    "segment": "yolov8n-seg.pt",
-    "classify": "yolov8n-cls.pt",
-    "classify": "yolov8n-feature.pt",
-    "pose": "yolov8n-pose.pt",
-    "obb": "yolov8n-obb.pt",
->>>>>>> 21cee750
 }
 TASK2METRIC = {
     "detect": "metrics/mAP50-95(B)",
@@ -111,7 +103,6 @@
     """
 
 # Define keys for arg type checks
-<<<<<<< HEAD
 CFG_FLOAT_KEYS = {  # integer or float arguments, i.e. x=2 and x=2.0
     "warmup_epochs",
     "box",
@@ -122,12 +113,9 @@
     "time",
     "workspace",
     "batch",
+    "metric"
 }
 CFG_FRACTION_KEYS = {  # fractional float arguments with 0.0<=values<=1.0
-=======
-CFG_FLOAT_KEYS = {"warmup_epochs", "box", "cls", "dfl", "degrees", "shear", "time", "workspace", "metric"}
-CFG_FRACTION_KEYS = {
->>>>>>> 21cee750
     "dropout",
     "lr0",
     "lrf",
