--- conflicted
+++ resolved
@@ -1,5 +1,6 @@
 # Ultralytics YOLO 🚀, AGPL-3.0 license
 
+import contextlib
 import json
 from collections import defaultdict
 from itertools import repeat
@@ -494,29 +495,28 @@
                     LOGGER.info("\n".join(cache["msgs"]))  # display warnings
             return samples
 
-<<<<<<< HEAD
-        # Run scan if *.cache retrieval failed
-        nf, nc, msgs, samples, x = 0, 0, [], [], {}
-        with ThreadPool(NUM_THREADS) as pool:
-            results = pool.imap(func=verify_image, iterable=zip(self.samples, repeat(self.prefix)))
-            pbar = TQDM(results, desc=desc, total=len(self.samples))
-            for sample, nf_f, nc_f, msg in pbar:
-                if nf_f:
-                    samples.append(sample)
-                if msg:
-                    msgs.append(msg)
-                nf += nf_f
-                nc += nc_f
-                pbar.desc = f"{desc} {nf} images, {nc} corrupt"
-            pbar.close()
-        if msgs:
-            LOGGER.info("\n".join(msgs))
-        x["hash"] = get_hash([x[0] for x in self.samples])
-        x["results"] = nf, nc, len(samples), samples
-        x["msgs"] = msgs  # warnings
-        save_dataset_cache_file(self.prefix, path, x, DATASET_CACHE_VERSION)
-        return samples
-
+        except (FileNotFoundError, AssertionError, AttributeError):
+            # Run scan if *.cache retrieval failed
+            nf, nc, msgs, samples, x = 0, 0, [], [], {}
+            with ThreadPool(NUM_THREADS) as pool:
+                results = pool.imap(func=verify_image, iterable=zip(self.samples, repeat(self.prefix)))
+                pbar = TQDM(results, desc=desc, total=len(self.samples))
+                for sample, nf_f, nc_f, msg in pbar:
+                    if nf_f:
+                        samples.append(sample)
+                    if msg:
+                        msgs.append(msg)
+                    nf += nf_f
+                    nc += nc_f
+                    pbar.desc = f"{desc} {nf} images, {nc} corrupt"
+                pbar.close()
+            if msgs:
+                LOGGER.info("\n".join(msgs))
+            x["hash"] = get_hash([x[0] for x in self.samples])
+            x["results"] = nf, nc, len(samples), samples
+            x["msgs"] = msgs  # warnings
+            save_dataset_cache_file(self.prefix, path, x, DATASET_CACHE_VERSION)
+            return samples
 
 class FeatureDataset(ClassificationDataset):
 
@@ -602,28 +602,4 @@
 
     @property
     def class_num(self):
-        return len(set(self.labels))
-=======
-        except (FileNotFoundError, AssertionError, AttributeError):
-            # Run scan if *.cache retrieval failed
-            nf, nc, msgs, samples, x = 0, 0, [], [], {}
-            with ThreadPool(NUM_THREADS) as pool:
-                results = pool.imap(func=verify_image, iterable=zip(self.samples, repeat(self.prefix)))
-                pbar = TQDM(results, desc=desc, total=len(self.samples))
-                for sample, nf_f, nc_f, msg in pbar:
-                    if nf_f:
-                        samples.append(sample)
-                    if msg:
-                        msgs.append(msg)
-                    nf += nf_f
-                    nc += nc_f
-                    pbar.desc = f"{desc} {nf} images, {nc} corrupt"
-                pbar.close()
-            if msgs:
-                LOGGER.info("\n".join(msgs))
-            x["hash"] = get_hash([x[0] for x in self.samples])
-            x["results"] = nf, nc, len(samples), samples
-            x["msgs"] = msgs  # warnings
-            save_dataset_cache_file(self.prefix, path, x, DATASET_CACHE_VERSION)
-            return samples
->>>>>>> d0abd95f
+        return len(set(self.labels))